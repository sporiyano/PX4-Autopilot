/****************************************************************************
 *
 *   Copyright (c) 2012, 2013 PX4 Development Team. All rights reserved.
 *   Author: Lorenz Meier <lm@inf.ethz.ch>
 *           Anton Babushkin <rk3dov@gmail.com>
 *
 * Redistribution and use in source and binary forms, with or without
 * modification, are permitted provided that the following conditions
 * are met:
 *
 * 1. Redistributions of source code must retain the above copyright
 *    notice, this list of conditions and the following disclaimer.
 * 2. Redistributions in binary form must reproduce the above copyright
 *    notice, this list of conditions and the following disclaimer in
 *    the documentation and/or other materials provided with the
 *    distribution.
 * 3. Neither the name PX4 nor the names of its contributors may be
 *    used to endorse or promote products derived from this software
 *    without specific prior written permission.
 *
 * THIS SOFTWARE IS PROVIDED BY THE COPYRIGHT HOLDERS AND CONTRIBUTORS
 * "AS IS" AND ANY EXPRESS OR IMPLIED WARRANTIES, INCLUDING, BUT NOT
 * LIMITED TO, THE IMPLIED WARRANTIES OF MERCHANTABILITY AND FITNESS
 * FOR A PARTICULAR PURPOSE ARE DISCLAIMED. IN NO EVENT SHALL THE
 * COPYRIGHT OWNER OR CONTRIBUTORS BE LIABLE FOR ANY DIRECT, INDIRECT,
 * INCIDENTAL, SPECIAL, EXEMPLARY, OR CONSEQUENTIAL DAMAGES (INCLUDING,
 * BUT NOT LIMITED TO, PROCUREMENT OF SUBSTITUTE GOODS OR SERVICES; LOSS
 * OF USE, DATA, OR PROFITS; OR BUSINESS INTERRUPTION) HOWEVER CAUSED
 * AND ON ANY THEORY OF LIABILITY, WHETHER IN CONTRACT, STRICT
 * LIABILITY, OR TORT (INCLUDING NEGLIGENCE OR OTHERWISE) ARISING IN
 * ANY WAY OUT OF THE USE OF THIS SOFTWARE, EVEN IF ADVISED OF THE
 * POSSIBILITY OF SUCH DAMAGE.
 *
 ****************************************************************************/

/**
 * @file sdlog2.c
 *
 * Simple SD logger for flight data. Buffers new sensor values and
 * does the heavy SD I/O in a low-priority worker thread.
 *
 * @author Lorenz Meier <lm@inf.ethz.ch>
 * @author Anton Babushkin <rk3dov@gmail.com>
 */

#include <nuttx/config.h>
#include <sys/types.h>
#include <sys/stat.h>
#include <sys/prctl.h>
#include <fcntl.h>
#include <errno.h>
#include <unistd.h>
#include <stdio.h>
#include <poll.h>
#include <stdlib.h>
#include <string.h>
#include <ctype.h>
#include <systemlib/err.h>
#include <unistd.h>
#include <drivers/drv_hrt.h>

#include <uORB/uORB.h>
#include <uORB/topics/vehicle_status.h>
#include <uORB/topics/sensor_combined.h>
#include <uORB/topics/vehicle_attitude.h>
#include <uORB/topics/vehicle_attitude_setpoint.h>
#include <uORB/topics/vehicle_rates_setpoint.h>
#include <uORB/topics/actuator_outputs.h>
#include <uORB/topics/actuator_controls.h>
#include <uORB/topics/actuator_controls_effective.h>
#include <uORB/topics/vehicle_command.h>
#include <uORB/topics/vehicle_local_position.h>
#include <uORB/topics/vehicle_local_position_setpoint.h>
#include <uORB/topics/vehicle_global_position.h>
#include <uORB/topics/vehicle_gps_position.h>
#include <uORB/topics/vehicle_vicon_position.h>
#include <uORB/topics/optical_flow.h>
#include <uORB/topics/battery_status.h>
#include <uORB/topics/differential_pressure.h>
#include <uORB/topics/airspeed.h>
#include <uORB/topics/rc_channels.h>

#include <systemlib/systemlib.h>

#include <mavlink/mavlink_log.h>

#include "logbuffer.h"
#include "sdlog2_format.h"
#include "sdlog2_messages.h"

#define LOGBUFFER_WRITE_AND_COUNT(_msg) if (logbuffer_write(&lb, &log_msg, LOG_PACKET_SIZE(_msg))) { \
		log_msgs_written++; \
	} else { \
		log_msgs_skipped++; \
		/*printf("skip\n");*/ \
	}

#define LOG_ORB_SUBSCRIBE(_var, _topic) subs.##_var##_sub = orb_subscribe(ORB_ID(##_topic##)); \
	fds[fdsc_count].fd = subs.##_var##_sub; \
	fds[fdsc_count].events = POLLIN; \
	fdsc_count++;


//#define SDLOG2_DEBUG

static bool thread_should_exit = false;		/**< Deamon exit flag */
static bool thread_running = false;			/**< Deamon status flag */
static int deamon_task;						/**< Handle of deamon task / thread */
static bool logwriter_should_exit = false;	/**< Logwriter thread exit flag */
static const int MAX_NO_LOGFOLDER = 999;	/**< Maximum number of log folders */
static const int MAX_NO_LOGFILE = 999;		/**< Maximum number of log files */
static const int LOG_BUFFER_SIZE_DEFAULT = 8192;
static const int MAX_WRITE_CHUNK = 512;
static const int MIN_BYTES_TO_WRITE = 512;

static const char *mountpoint = "/fs/microsd";
static int mavlink_fd = -1;
struct logbuffer_s lb;

/* mutex / condition to synchronize threads */
static pthread_mutex_t logbuffer_mutex;
static pthread_cond_t logbuffer_cond;

static char folder_path[64];

/* statistics counters */
static unsigned long log_bytes_written = 0;
static uint64_t start_time = 0;
static unsigned long log_msgs_written = 0;
static unsigned long log_msgs_skipped = 0;

/* current state of logging */
static bool logging_enabled = false;
/* enable logging on start (-e option) */
static bool log_on_start = false;
/* enable logging when armed (-a option) */
static bool log_when_armed = false;
/* delay = 1 / rate (rate defined by -r option) */
static useconds_t sleep_delay = 0;

/* helper flag to track system state changes */
static bool flag_system_armed = false;

static pthread_t logwriter_pthread = 0;

/**
 * Log buffer writing thread. Open and close file here.
 */
static void *logwriter_thread(void *arg);

/**
 * SD log management function.
 */
__EXPORT int sdlog2_main(int argc, char *argv[]);

/**
 * Mainloop of sd log deamon.
 */
int sdlog2_thread_main(int argc, char *argv[]);

/**
 * Print the correct usage.
 */
static void sdlog2_usage(const char *reason);

/**
 * Print the current status.
 */
static void sdlog2_status(void);

/**
 * Start logging: create new file and start log writer thread.
 */
static void sdlog2_start_log(void);

/**
 * Stop logging: stop log writer thread and close log file.
 */
static void sdlog2_stop_log(void);

/**
 * Write a header to log file: list of message formats.
 */
static void write_formats(int fd);


static bool file_exist(const char *filename);

static int file_copy(const char *file_old, const char *file_new);

static void handle_command(struct vehicle_command_s *cmd);

static void handle_status(struct vehicle_status_s *cmd);

/**
 * Create folder for current logging session. Store folder name in 'log_folder'.
 */
static int create_logfolder(void);

/**
 * Select first free log file name and open it.
 */
static int open_logfile(void);

static void
sdlog2_usage(const char *reason)
{
	if (reason)
		fprintf(stderr, "%s\n", reason);

	errx(1, "usage: sdlog2 {start|stop|status} [-r <log rate>] [-b <buffer size>] -e -a\n"
	     "\t-r\tLog rate in Hz, 0 means unlimited rate\n"
	     "\t-b\tLog buffer size in KiB, default is 8\n"
	     "\t-e\tEnable logging by default (if not, can be started by command)\n"
	     "\t-a\tLog only when armed (can be still overriden by command)\n");
}

/**
 * The logger deamon app only briefly exists to start
 * the background job. The stack size assigned in the
 * Makefile does only apply to this management task.
 *
 * The actual stack size should be set in the call
 * to task_spawn().
 */
int sdlog2_main(int argc, char *argv[])
{
	if (argc < 2)
		sdlog2_usage("missing command");

	if (!strcmp(argv[1], "start")) {

		if (thread_running) {
			printf("sdlog2 already running\n");
			/* this is not an error */
			exit(0);
		}

		thread_should_exit = false;
		deamon_task = task_spawn("sdlog2",
					 SCHED_DEFAULT,
					 SCHED_PRIORITY_DEFAULT - 30,
					 3000,
					 sdlog2_thread_main,
					 (const char **)argv);
		exit(0);
	}

	if (!strcmp(argv[1], "stop")) {
		if (!thread_running) {
			printf("\tsdlog2 is not started\n");
		}

		thread_should_exit = true;
		exit(0);
	}

	if (!strcmp(argv[1], "status")) {
		if (thread_running) {
			sdlog2_status();

		} else {
			printf("\tsdlog2 not started\n");
		}

		exit(0);
	}

	sdlog2_usage("unrecognized command");
	exit(1);
}

int create_logfolder()
{
	/* make folder on sdcard */
	uint16_t folder_number = 1; // start with folder sess001
	int mkdir_ret;

	/* look for the next folder that does not exist */
	while (folder_number <= MAX_NO_LOGFOLDER) {
		/* set up folder path: e.g. /fs/microsd/sess001 */
		sprintf(folder_path, "%s/sess%03u", mountpoint, folder_number);
		mkdir_ret = mkdir(folder_path, S_IRWXU | S_IRWXG | S_IRWXO);
		/* the result is -1 if the folder exists */

		if (mkdir_ret == 0) {
			/* folder does not exist, success */
			break;

		} else if (mkdir_ret == -1) {
			/* folder exists already */
			folder_number++;
			continue;

		} else {
			warn("failed creating new folder");
			return -1;
		}
	}

	if (folder_number >= MAX_NO_LOGFOLDER) {
		/* we should not end up here, either we have more than MAX_NO_LOGFOLDER on the SD card, or another problem */
		warnx("all %d possible folders exist already.", MAX_NO_LOGFOLDER);
		return -1;
	}

	return 0;
}

int open_logfile()
{
	/* make folder on sdcard */
	uint16_t file_number = 1; // start with file log001

	/* string to hold the path to the log */
	char path_buf[64] = "";

	int fd = 0;

	/* look for the next file that does not exist */
	while (file_number <= MAX_NO_LOGFILE) {
		/* set up file path: e.g. /fs/microsd/sess001/log001.bin */
		sprintf(path_buf, "%s/log%03u.bin", folder_path, file_number);

		if (file_exist(path_buf)) {
			file_number++;
			continue;
		}

		fd = open(path_buf, O_CREAT | O_WRONLY | O_DSYNC);

		if (fd == 0) {
			errx(1, "opening %s failed.", path_buf);
		}

		warnx("logging to: %s", path_buf);
		mavlink_log_info(mavlink_fd, "[sdlog2] log: %s", path_buf);

		return fd;
	}

	if (file_number > MAX_NO_LOGFILE) {
		/* we should not end up here, either we have more than MAX_NO_LOGFILE on the SD card, or another problem */
		warn("all %d possible files exist already", MAX_NO_LOGFILE);
		return -1;
	}

	return 0;
}

static void *logwriter_thread(void *arg)
{
	/* set name */
	prctl(PR_SET_NAME, "sdlog2_writer", 0);

	struct logbuffer_s *logbuf = (struct logbuffer_s *)arg;

	int log_file = open_logfile();

	/* write log messages formats */
	write_formats(log_file);

	int poll_count = 0;

	void *read_ptr;
	int n = 0;
	bool should_wait = false;
	bool is_part = false;

	while (!thread_should_exit && !logwriter_should_exit) {

		/* make sure threads are synchronized */
		pthread_mutex_lock(&logbuffer_mutex);

		/* update read pointer if needed */
		if (n > 0) {
			logbuffer_mark_read(&lb, n);
		}

		/* only wait if no data is available to process */
		if (should_wait) {
			/* blocking wait for new data at this line */
			pthread_cond_wait(&logbuffer_cond, &logbuffer_mutex);
		}

		/* only get pointer to thread-safe data, do heavy I/O a few lines down */
		int available = logbuffer_get_ptr(logbuf, &read_ptr, &is_part);

#ifdef SDLOG2_DEBUG
		int rp = logbuf->read_ptr;
		int wp = logbuf->write_ptr;
#endif

		/* continue */
		pthread_mutex_unlock(&logbuffer_mutex);

		if (available > 0) {
			/* do heavy IO here */
			if (available > MAX_WRITE_CHUNK) {
				n = MAX_WRITE_CHUNK;

			} else {
				n = available;
			}

			n = write(log_file, read_ptr, n);

			should_wait = (n == available) && !is_part;
#ifdef SDLOG2_DEBUG
			printf("write %i %i of %i rp=%i wp=%i, is_part=%i, should_wait=%i\n", log_bytes_written, n, available, rp, wp, (int)is_part, (int)should_wait);
#endif

			if (n < 0) {
				thread_should_exit = true;
				err(1, "error writing log file");
			}

			if (n > 0) {
				log_bytes_written += n;
			}

		} else {
			n = 0;
			should_wait = true;
		}

		if (++poll_count == 10) {
			fsync(log_file);
			poll_count = 0;
		}
	}

	fsync(log_file);
	close(log_file);

	return OK;
}

void sdlog2_start_log()
{
	warnx("start logging.");
	mavlink_log_info(mavlink_fd, "[sdlog2] start logging");

	/* initialize statistics counter */
	log_bytes_written = 0;
	start_time = hrt_absolute_time();
	log_msgs_written = 0;
	log_msgs_skipped = 0;

	/* initialize log buffer emptying thread */
	pthread_attr_t receiveloop_attr;
	pthread_attr_init(&receiveloop_attr);

	struct sched_param param;
	/* low priority, as this is expensive disk I/O */
	param.sched_priority = SCHED_PRIORITY_DEFAULT - 40;
	(void)pthread_attr_setschedparam(&receiveloop_attr, &param);

	pthread_attr_setstacksize(&receiveloop_attr, 2048);

	logwriter_should_exit = false;
	pthread_t thread;

	/* start log buffer emptying thread */
	if (0 != pthread_create(&thread, &receiveloop_attr, logwriter_thread, &lb)) {
		errx(1, "error creating logwriter thread");
	}

	logging_enabled = true;
	// XXX we have to destroy the attr at some point
}

void sdlog2_stop_log()
{
	warnx("stop logging.");
	mavlink_log_info(mavlink_fd, "[sdlog2] stop logging");

	logging_enabled = false;
	logwriter_should_exit = true;

	/* wake up write thread one last time */
	pthread_mutex_lock(&logbuffer_mutex);
	pthread_cond_signal(&logbuffer_cond);
	/* unlock, now the writer thread may return */
	pthread_mutex_unlock(&logbuffer_mutex);

	/* wait for write thread to return */
	(void)pthread_join(logwriter_pthread, NULL);

	sdlog2_status();
}


void write_formats(int fd)
{
	/* construct message format packet */
	struct {
		LOG_PACKET_HEADER;
		struct log_format_s body;
	} log_format_packet = {
		LOG_PACKET_HEADER_INIT(LOG_FORMAT_MSG),
	};

	/* fill message format packet for each format and write to log */
	int i;

	for (i = 0; i < log_formats_num; i++) {
		log_format_packet.body = log_formats[i];
		write(fd, &log_format_packet, sizeof(log_format_packet));
	}

	fsync(fd);
}

int sdlog2_thread_main(int argc, char *argv[])
{
	mavlink_fd = open(MAVLINK_LOG_DEVICE, 0);

	if (mavlink_fd < 0) {
		warnx("failed to open MAVLink log stream, start mavlink app first.");
	}

	/* log buffer size */
	int log_buffer_size = LOG_BUFFER_SIZE_DEFAULT;

	/* work around some stupidity in task_create's argv handling */
	argc -= 2;
	argv += 2;
	int ch;

	while ((ch = getopt(argc, argv, "r:b:ea")) != EOF) {
		switch (ch) {
		case 'r': {
				unsigned long r = strtoul(optarg, NULL, 10);

				if (r == 0) {
					sleep_delay = 0;

				} else {
					sleep_delay = 1000000 / r;
				}
			}
			break;

		case 'b': {
				unsigned long s = strtoul(optarg, NULL, 10);

				if (s < 1) {
					s = 1;
				}

				log_buffer_size = 1024 * s;
			}
			break;

		case 'e':
			log_on_start = true;
			break;

		case 'a':
			log_when_armed = true;
			break;

		case '?':
			if (optopt == 'c') {
				warnx("Option -%c requires an argument.", optopt);

			} else if (isprint(optopt)) {
				warnx("Unknown option `-%c'.", optopt);

			} else {
				warnx("Unknown option character `\\x%x'.", optopt);
			}

		default:
			sdlog2_usage("unrecognized flag");
			errx(1, "exiting.");
		}
	}

	if (!file_exist(mountpoint)) {
		errx(1, "logging mount point %s not present, exiting.", mountpoint);
	}

	if (create_logfolder()) {
		errx(1, "unable to create logging folder, exiting.");
	}

	/* only print logging path, important to find log file later */
	warnx("logging to directory: %s", folder_path);

	/* initialize log buffer with specified size */
	warnx("log buffer size: %i bytes.", log_buffer_size);

	if (OK != logbuffer_init(&lb, log_buffer_size)) {
		errx(1, "can't allocate log buffer, exiting.");
	}

	/* --- IMPORTANT: DEFINE NUMBER OF ORB STRUCTS TO WAIT FOR HERE --- */
	/* number of messages */
	const ssize_t fdsc = 17;
	/* Sanity check variable and index */
	ssize_t fdsc_count = 0;
	/* file descriptors to wait for */
	struct pollfd fds[fdsc];

	struct vehicle_status_s buf_status;
	memset(&buf_status, 0, sizeof(buf_status));

	/* warning! using union here to save memory, elements should be used separately! */
	union {
		struct vehicle_command_s cmd;
		struct sensor_combined_s sensor;
		struct vehicle_attitude_s att;
		struct vehicle_attitude_setpoint_s att_sp;
		struct vehicle_rates_setpoint_s rates_sp;
		struct actuator_outputs_s act_outputs;
		struct actuator_controls_s act_controls;
		struct actuator_controls_effective_s act_controls_effective;
		struct vehicle_local_position_s local_pos;
		struct vehicle_local_position_setpoint_s local_pos_sp;
		struct vehicle_global_position_s global_pos;
		struct vehicle_gps_position_s gps_pos;
		struct vehicle_vicon_position_s vicon_pos;
		struct optical_flow_s flow;
		struct rc_channels_s rc;
		struct differential_pressure_s diff_pres;
		struct airspeed_s airspeed;
	} buf;
	memset(&buf, 0, sizeof(buf));

	struct {
		int cmd_sub;
		int status_sub;
		int sensor_sub;
		int att_sub;
		int att_sp_sub;
		int rates_sp_sub;
		int act_outputs_sub;
		int act_controls_sub;
		int act_controls_effective_sub;
		int local_pos_sub;
		int local_pos_sp_sub;
		int global_pos_sub;
		int gps_pos_sub;
		int vicon_pos_sub;
		int flow_sub;
		int rc_sub;
		int airspeed_sub;
	} subs;

	/* log message buffer: header + body */
#pragma pack(push, 1)
	struct {
		LOG_PACKET_HEADER;
		union {
			struct log_TIME_s log_TIME;
			struct log_ATT_s log_ATT;
			struct log_ATSP_s log_ATSP;
			struct log_IMU_s log_IMU;
			struct log_SENS_s log_SENS;
			struct log_LPOS_s log_LPOS;
			struct log_LPSP_s log_LPSP;
			struct log_GPS_s log_GPS;
			struct log_ATTC_s log_ATTC;
			struct log_STAT_s log_STAT;
			struct log_RC_s log_RC;
			struct log_OUT0_s log_OUT0;
			struct log_AIRS_s log_AIRS;
			struct log_ARSP_s log_ARSP;
<<<<<<< HEAD
			struct log_GPOS_s log_GPOS;
=======
>>>>>>> 419750fe
		} body;
	} log_msg = {
		LOG_PACKET_HEADER_INIT(0)
	};
#pragma pack(pop)
	memset(&log_msg.body, 0, sizeof(log_msg.body));

	/* --- VEHICLE COMMAND --- */
	subs.cmd_sub = orb_subscribe(ORB_ID(vehicle_command));
	fds[fdsc_count].fd = subs.cmd_sub;
	fds[fdsc_count].events = POLLIN;
	fdsc_count++;

	/* --- VEHICLE STATUS --- */
	subs.status_sub = orb_subscribe(ORB_ID(vehicle_status));
	fds[fdsc_count].fd = subs.status_sub;
	fds[fdsc_count].events = POLLIN;
	fdsc_count++;

	/* --- GPS POSITION --- */
	subs.gps_pos_sub = orb_subscribe(ORB_ID(vehicle_gps_position));
	fds[fdsc_count].fd = subs.gps_pos_sub;
	fds[fdsc_count].events = POLLIN;
	fdsc_count++;

	/* --- SENSORS COMBINED --- */
	subs.sensor_sub = orb_subscribe(ORB_ID(sensor_combined));
	fds[fdsc_count].fd = subs.sensor_sub;
	fds[fdsc_count].events = POLLIN;
	fdsc_count++;

	/* --- ATTITUDE --- */
	subs.att_sub = orb_subscribe(ORB_ID(vehicle_attitude));
	fds[fdsc_count].fd = subs.att_sub;
	fds[fdsc_count].events = POLLIN;
	fdsc_count++;

	/* --- ATTITUDE SETPOINT --- */
	subs.att_sp_sub = orb_subscribe(ORB_ID(vehicle_attitude_setpoint));
	fds[fdsc_count].fd = subs.att_sp_sub;
	fds[fdsc_count].events = POLLIN;
	fdsc_count++;

	/* --- RATES SETPOINT --- */
	subs.rates_sp_sub = orb_subscribe(ORB_ID(vehicle_rates_setpoint));
	fds[fdsc_count].fd = subs.rates_sp_sub;
	fds[fdsc_count].events = POLLIN;
	fdsc_count++;

	/* --- ACTUATOR OUTPUTS --- */
	subs.act_outputs_sub = orb_subscribe(ORB_ID_VEHICLE_CONTROLS);
	fds[fdsc_count].fd = subs.act_outputs_sub;
	fds[fdsc_count].events = POLLIN;
	fdsc_count++;

	/* --- ACTUATOR CONTROL --- */
	subs.act_controls_sub = orb_subscribe(ORB_ID_VEHICLE_ATTITUDE_CONTROLS);
	fds[fdsc_count].fd = subs.act_controls_sub;
	fds[fdsc_count].events = POLLIN;
	fdsc_count++;

	/* --- ACTUATOR CONTROL EFFECTIVE --- */
	subs.act_controls_effective_sub = orb_subscribe(ORB_ID_VEHICLE_ATTITUDE_CONTROLS_EFFECTIVE);
	fds[fdsc_count].fd = subs.act_controls_effective_sub;
	fds[fdsc_count].events = POLLIN;
	fdsc_count++;

	/* --- LOCAL POSITION --- */
	subs.local_pos_sub = orb_subscribe(ORB_ID(vehicle_local_position));
	fds[fdsc_count].fd = subs.local_pos_sub;
	fds[fdsc_count].events = POLLIN;
	fdsc_count++;

	/* --- LOCAL POSITION SETPOINT --- */
	subs.local_pos_sp_sub = orb_subscribe(ORB_ID(vehicle_local_position_setpoint));
	fds[fdsc_count].fd = subs.local_pos_sp_sub;
	fds[fdsc_count].events = POLLIN;
	fdsc_count++;

	/* --- GLOBAL POSITION --- */
	subs.global_pos_sub = orb_subscribe(ORB_ID(vehicle_global_position));
	fds[fdsc_count].fd = subs.global_pos_sub;
	fds[fdsc_count].events = POLLIN;
	fdsc_count++;

	/* --- VICON POSITION --- */
	subs.vicon_pos_sub = orb_subscribe(ORB_ID(vehicle_vicon_position));
	fds[fdsc_count].fd = subs.vicon_pos_sub;
	fds[fdsc_count].events = POLLIN;
	fdsc_count++;

	/* --- OPTICAL FLOW --- */
	subs.flow_sub = orb_subscribe(ORB_ID(optical_flow));
	fds[fdsc_count].fd = subs.flow_sub;
	fds[fdsc_count].events = POLLIN;
	fdsc_count++;

	/* --- RC CHANNELS --- */
	subs.rc_sub = orb_subscribe(ORB_ID(rc_channels));
	fds[fdsc_count].fd = subs.rc_sub;
	fds[fdsc_count].events = POLLIN;
	fdsc_count++;

	/* --- AIRSPEED --- */
	subs.airspeed_sub = orb_subscribe(ORB_ID(airspeed));
	fds[fdsc_count].fd = subs.airspeed_sub;
	fds[fdsc_count].events = POLLIN;
	fdsc_count++;	

	/* WARNING: If you get the error message below,
	 * then the number of registered messages (fdsc)
	 * differs from the number of messages in the above list.
	 */
	if (fdsc_count > fdsc) {
		warn("WARNING: Not enough space for poll fds allocated. Check %s:%d.", __FILE__, __LINE__);
		fdsc_count = fdsc;
	}

	/*
	 * set up poll to block for new data,
	 * wait for a maximum of 1000 ms
	 */
	const int poll_timeout = 1000;

	thread_running = true;

	/* initialize thread synchronization */
	pthread_mutex_init(&logbuffer_mutex, NULL);
	pthread_cond_init(&logbuffer_cond, NULL);

	/* track changes in sensor_combined topic */
	uint16_t gyro_counter = 0;
	uint16_t accelerometer_counter = 0;
	uint16_t magnetometer_counter = 0;
	uint16_t baro_counter = 0;
	uint16_t differential_pressure_counter = 0;

	/* enable logging on start if needed */
	if (log_on_start)
		sdlog2_start_log();

	while (!thread_should_exit) {
		/* decide use usleep() or blocking poll() */
		bool use_sleep = sleep_delay > 0 && logging_enabled;

		/* poll all topics if logging enabled or only management (first 2) if not */
		int poll_ret = poll(fds, logging_enabled ? fdsc_count : 2, use_sleep ? 0 : poll_timeout);

		/* handle the poll result */
		if (poll_ret < 0) {
			warnx("ERROR: poll error, stop logging.");
			thread_should_exit = true;

		} else if (poll_ret > 0) {

			/* check all data subscriptions only if logging enabled,
			 * logging_enabled can be changed while checking vehicle_command and vehicle_status */
			bool check_data = logging_enabled;
			int ifds = 0;
			int handled_topics = 0;

			/* --- VEHICLE COMMAND - LOG MANAGEMENT --- */
			if (fds[ifds++].revents & POLLIN) {
				orb_copy(ORB_ID(vehicle_command), subs.cmd_sub, &buf.cmd);
				handle_command(&buf.cmd);
				handled_topics++;
			}

			/* --- VEHICLE STATUS - LOG MANAGEMENT --- */
			if (fds[ifds++].revents & POLLIN) {
				orb_copy(ORB_ID(vehicle_status), subs.status_sub, &buf_status);

				if (log_when_armed) {
					handle_status(&buf_status);
				}

				handled_topics++;
			}

			if (!logging_enabled || !check_data || handled_topics >= poll_ret) {
				continue;
			}

			ifds = 1;	// Begin from fds[1] again

			pthread_mutex_lock(&logbuffer_mutex);

			/* write time stamp message */
			log_msg.msg_type = LOG_TIME_MSG;
			log_msg.body.log_TIME.t = hrt_absolute_time();
			LOGBUFFER_WRITE_AND_COUNT(TIME);

			/* --- VEHICLE STATUS --- */
			if (fds[ifds++].revents & POLLIN) {
				// Don't orb_copy, it's already done few lines above
				log_msg.msg_type = LOG_STAT_MSG;
				log_msg.body.log_STAT.state = (unsigned char) buf_status.state_machine;
				log_msg.body.log_STAT.flight_mode = (unsigned char) buf_status.flight_mode;
				log_msg.body.log_STAT.manual_control_mode = (unsigned char) buf_status.manual_control_mode;
				log_msg.body.log_STAT.manual_sas_mode = (unsigned char) buf_status.manual_sas_mode;
				log_msg.body.log_STAT.armed = (unsigned char) buf_status.flag_system_armed;
				log_msg.body.log_STAT.battery_voltage = buf_status.voltage_battery;
				log_msg.body.log_STAT.battery_current = buf_status.current_battery;
				log_msg.body.log_STAT.battery_remaining = buf_status.battery_remaining;
				log_msg.body.log_STAT.battery_warning = (unsigned char) buf_status.battery_warning;
				LOGBUFFER_WRITE_AND_COUNT(STAT);
			}

			/* --- GPS POSITION --- */
			if (fds[ifds++].revents & POLLIN) {
				orb_copy(ORB_ID(vehicle_gps_position), subs.gps_pos_sub, &buf.gps_pos);
				log_msg.msg_type = LOG_GPS_MSG;
				log_msg.body.log_GPS.gps_time = buf.gps_pos.time_gps_usec;
				log_msg.body.log_GPS.fix_type = buf.gps_pos.fix_type;
				log_msg.body.log_GPS.eph = buf.gps_pos.eph_m;
				log_msg.body.log_GPS.epv = buf.gps_pos.epv_m;
				log_msg.body.log_GPS.lat = buf.gps_pos.lat;
				log_msg.body.log_GPS.lon = buf.gps_pos.lon;
				log_msg.body.log_GPS.alt = buf.gps_pos.alt * 0.001f;
				log_msg.body.log_GPS.vel_n = buf.gps_pos.vel_n_m_s;
				log_msg.body.log_GPS.vel_e = buf.gps_pos.vel_e_m_s;
				log_msg.body.log_GPS.vel_d = buf.gps_pos.vel_d_m_s;
				log_msg.body.log_GPS.cog = buf.gps_pos.cog_rad;
				LOGBUFFER_WRITE_AND_COUNT(GPS);
			}

			/* --- SENSOR COMBINED --- */
			if (fds[ifds++].revents & POLLIN) {
				orb_copy(ORB_ID(sensor_combined), subs.sensor_sub, &buf.sensor);
				bool write_IMU = false;
				bool write_SENS = false;

				if (buf.sensor.gyro_counter != gyro_counter) {
					gyro_counter = buf.sensor.gyro_counter;
					write_IMU = true;
				}

				if (buf.sensor.accelerometer_counter != accelerometer_counter) {
					accelerometer_counter = buf.sensor.accelerometer_counter;
					write_IMU = true;
				}

				if (buf.sensor.magnetometer_counter != magnetometer_counter) {
					magnetometer_counter = buf.sensor.magnetometer_counter;
					write_IMU = true;
				}

				if (buf.sensor.baro_counter != baro_counter) {
					baro_counter = buf.sensor.baro_counter;
					write_SENS = true;
				}

				if (buf.sensor.differential_pressure_counter != differential_pressure_counter) {
					differential_pressure_counter = buf.sensor.differential_pressure_counter;
					write_SENS = true;
				}

				if (write_IMU) {
					log_msg.msg_type = LOG_IMU_MSG;
					log_msg.body.log_IMU.gyro_x = buf.sensor.gyro_rad_s[0];
					log_msg.body.log_IMU.gyro_y = buf.sensor.gyro_rad_s[1];
					log_msg.body.log_IMU.gyro_z = buf.sensor.gyro_rad_s[2];
					log_msg.body.log_IMU.acc_x = buf.sensor.accelerometer_m_s2[0];
					log_msg.body.log_IMU.acc_y = buf.sensor.accelerometer_m_s2[1];
					log_msg.body.log_IMU.acc_z = buf.sensor.accelerometer_m_s2[2];
					log_msg.body.log_IMU.mag_x = buf.sensor.magnetometer_ga[0];
					log_msg.body.log_IMU.mag_y = buf.sensor.magnetometer_ga[1];
					log_msg.body.log_IMU.mag_z = buf.sensor.magnetometer_ga[2];
					LOGBUFFER_WRITE_AND_COUNT(IMU);
				}

				if (write_SENS) {
					log_msg.msg_type = LOG_SENS_MSG;
					log_msg.body.log_SENS.baro_pres = buf.sensor.baro_pres_mbar;
					log_msg.body.log_SENS.baro_alt = buf.sensor.baro_alt_meter;
					log_msg.body.log_SENS.baro_temp = buf.sensor.baro_temp_celcius;
					log_msg.body.log_SENS.diff_pres = buf.sensor.differential_pressure_pa;
					LOGBUFFER_WRITE_AND_COUNT(SENS);
				}
			}

			/* --- ATTITUDE --- */
			if (fds[ifds++].revents & POLLIN) {
				orb_copy(ORB_ID(vehicle_attitude), subs.att_sub, &buf.att);
				log_msg.msg_type = LOG_ATT_MSG;
				log_msg.body.log_ATT.roll = buf.att.roll;
				log_msg.body.log_ATT.pitch = buf.att.pitch;
				log_msg.body.log_ATT.yaw = buf.att.yaw;
				log_msg.body.log_ATT.roll_rate = buf.att.rollspeed;
				log_msg.body.log_ATT.pitch_rate = buf.att.pitchspeed;
				log_msg.body.log_ATT.yaw_rate = buf.att.yawspeed;
				LOGBUFFER_WRITE_AND_COUNT(ATT);
			}

			/* --- ATTITUDE SETPOINT --- */
			if (fds[ifds++].revents & POLLIN) {
				orb_copy(ORB_ID(vehicle_attitude_setpoint), subs.att_sp_sub, &buf.att_sp);
				log_msg.msg_type = LOG_ATSP_MSG;
				log_msg.body.log_ATSP.roll_sp = buf.att_sp.roll_body;
				log_msg.body.log_ATSP.pitch_sp = buf.att_sp.pitch_body;
				log_msg.body.log_ATSP.yaw_sp = buf.att_sp.yaw_body;
				log_msg.body.log_ATSP.thrust_sp = buf.att_sp.thrust;
				LOGBUFFER_WRITE_AND_COUNT(ATSP);
			}

			/* --- RATES SETPOINT --- */
			if (fds[ifds++].revents & POLLIN) {
				orb_copy(ORB_ID(vehicle_rates_setpoint), subs.rates_sp_sub, &buf.rates_sp);
				log_msg.msg_type = LOG_ARSP_MSG;
				log_msg.body.log_ARSP.roll_rate_sp = buf.rates_sp.roll;
				log_msg.body.log_ARSP.pitch_rate_sp = buf.rates_sp.pitch;
				log_msg.body.log_ARSP.yaw_rate_sp = buf.rates_sp.yaw;
				LOGBUFFER_WRITE_AND_COUNT(ARSP);
			}

			/* --- ACTUATOR OUTPUTS --- */
			if (fds[ifds++].revents & POLLIN) {
				orb_copy(ORB_ID(actuator_outputs_0), subs.act_outputs_sub, &buf.act_outputs);
				log_msg.msg_type = LOG_OUT0_MSG;
				memcpy(log_msg.body.log_OUT0.output, buf.act_outputs.output, sizeof(log_msg.body.log_OUT0.output));
				LOGBUFFER_WRITE_AND_COUNT(OUT0);
			}

			/* --- ACTUATOR CONTROL --- */
			if (fds[ifds++].revents & POLLIN) {
				orb_copy(ORB_ID_VEHICLE_ATTITUDE_CONTROLS, subs.act_controls_sub, &buf.act_controls);
				log_msg.msg_type = LOG_ATTC_MSG;
				log_msg.body.log_ATTC.roll = buf.act_controls.control[0];
				log_msg.body.log_ATTC.pitch = buf.act_controls.control[1];
				log_msg.body.log_ATTC.yaw = buf.act_controls.control[2];
				log_msg.body.log_ATTC.thrust = buf.act_controls.control[3];
				LOGBUFFER_WRITE_AND_COUNT(ATTC);
			}

			/* --- ACTUATOR CONTROL EFFECTIVE --- */
			if (fds[ifds++].revents & POLLIN) {
				orb_copy(ORB_ID_VEHICLE_ATTITUDE_CONTROLS_EFFECTIVE, subs.act_controls_effective_sub, &buf.act_controls_effective);
				// TODO not implemented yet
			}

			/* --- LOCAL POSITION --- */
			if (fds[ifds++].revents & POLLIN) {
				orb_copy(ORB_ID(vehicle_local_position), subs.local_pos_sub, &buf.local_pos);
				log_msg.msg_type = LOG_LPOS_MSG;
				log_msg.body.log_LPOS.x = buf.local_pos.x;
				log_msg.body.log_LPOS.y = buf.local_pos.y;
				log_msg.body.log_LPOS.z = buf.local_pos.z;
				log_msg.body.log_LPOS.vx = buf.local_pos.vx;
				log_msg.body.log_LPOS.vy = buf.local_pos.vy;
				log_msg.body.log_LPOS.vz = buf.local_pos.vz;
				log_msg.body.log_LPOS.hdg = buf.local_pos.hdg;
				log_msg.body.log_LPOS.home_lat = buf.local_pos.home_lat;
				log_msg.body.log_LPOS.home_lon = buf.local_pos.home_lon;
				log_msg.body.log_LPOS.home_alt = buf.local_pos.home_alt;
				LOGBUFFER_WRITE_AND_COUNT(LPOS);
			}

			/* --- LOCAL POSITION SETPOINT --- */
			if (fds[ifds++].revents & POLLIN) {
				orb_copy(ORB_ID(vehicle_local_position_setpoint), subs.local_pos_sp_sub, &buf.local_pos_sp);
				log_msg.msg_type = LOG_LPSP_MSG;
				log_msg.body.log_LPSP.x = buf.local_pos_sp.x;
				log_msg.body.log_LPSP.y = buf.local_pos_sp.y;
				log_msg.body.log_LPSP.z = buf.local_pos_sp.z;
				log_msg.body.log_LPSP.yaw = buf.local_pos_sp.yaw;
				LOGBUFFER_WRITE_AND_COUNT(LPSP);
			}

			/* --- GLOBAL POSITION --- */
			if (fds[ifds++].revents & POLLIN) {
				orb_copy(ORB_ID(vehicle_global_position), subs.global_pos_sub, &buf.global_pos);
				log_msg.msg_type = LOG_GPOS_MSG;
				log_msg.body.log_GPOS.lat = buf.global_pos.lat;
				log_msg.body.log_GPOS.lon = buf.global_pos.lon;
				log_msg.body.log_GPOS.alt = buf.global_pos.alt;
				log_msg.body.log_GPOS.vel_n = buf.global_pos.vx;
				log_msg.body.log_GPOS.vel_e = buf.global_pos.vy;
				log_msg.body.log_GPOS.vel_d = buf.global_pos.vz;
				log_msg.body.log_GPOS.hdg = buf.global_pos.hdg;
				LOGBUFFER_WRITE_AND_COUNT(GPOS);
			}

			/* --- VICON POSITION --- */
			if (fds[ifds++].revents & POLLIN) {
				orb_copy(ORB_ID(vehicle_vicon_position), subs.vicon_pos_sub, &buf.vicon_pos);
				// TODO not implemented yet
			}

			/* --- FLOW --- */
			if (fds[ifds++].revents & POLLIN) {
				orb_copy(ORB_ID(optical_flow), subs.flow_sub, &buf.flow);
				// TODO not implemented yet
			}

			/* --- RC CHANNELS --- */
			if (fds[ifds++].revents & POLLIN) {
				orb_copy(ORB_ID(rc_channels), subs.rc_sub, &buf.rc);
				log_msg.msg_type = LOG_RC_MSG;
				/* Copy only the first 8 channels of 14 */
				memcpy(log_msg.body.log_RC.channel, buf.rc.chan, sizeof(log_msg.body.log_RC.channel));
				LOGBUFFER_WRITE_AND_COUNT(RC);
			}

			/* --- AIRSPEED --- */
			if (fds[ifds++].revents & POLLIN) {
				orb_copy(ORB_ID(airspeed), subs.airspeed_sub, &buf.airspeed);
				log_msg.msg_type = LOG_AIRS_MSG;
				log_msg.body.log_AIRS.indicated_airspeed = buf.airspeed.indicated_airspeed_m_s;
				log_msg.body.log_AIRS.true_airspeed = buf.airspeed.true_airspeed_m_s;
				LOGBUFFER_WRITE_AND_COUNT(AIRS);
			}

#ifdef SDLOG2_DEBUG
				printf("fill rp=%i wp=%i count=%i\n", lb.read_ptr, lb.write_ptr, logbuffer_count(&lb));
#endif
			/* signal the other thread new data, but not yet unlock */
			if (logbuffer_count(&lb) > MIN_BYTES_TO_WRITE) {
#ifdef SDLOG2_DEBUG
				printf("signal rp=%i wp=%i count=%i\n", lb.read_ptr, lb.write_ptr, logbuffer_count(&lb));
#endif
				/* only request write if several packets can be written at once */
				pthread_cond_signal(&logbuffer_cond);
			}

			/* unlock, now the writer thread may run */
			pthread_mutex_unlock(&logbuffer_mutex);
		}

		if (use_sleep) {
			usleep(sleep_delay);
		}
	}

	if (logging_enabled)
		sdlog2_stop_log();

	pthread_mutex_destroy(&logbuffer_mutex);
	pthread_cond_destroy(&logbuffer_cond);

	warnx("exiting.");

	thread_running = false;

	return 0;
}

void sdlog2_status()
{
	float kibibytes = log_bytes_written / 1024.0f;
	float mebibytes = kibibytes / 1024.0f;
	float seconds = ((float)(hrt_absolute_time() - start_time)) / 1000000.0f;

	warnx("wrote %lu msgs, %4.2f MiB (average %5.3f KiB/s), skipped %lu msgs.", log_msgs_written, (double)mebibytes, (double)(kibibytes / seconds), log_msgs_skipped);
	mavlink_log_info(mavlink_fd, "[sdlog2] wrote %lu msgs, skipped %lu msgs.", log_msgs_written, log_msgs_skipped);
}

/**
 * @return 0 if file exists
 */
bool file_exist(const char *filename)
{
	struct stat buffer;
	return stat(filename, &buffer) == 0;
}

int file_copy(const char *file_old, const char *file_new)
{
	FILE *source, *target;
	source = fopen(file_old, "r");
	int ret = 0;

	if (source == NULL) {
		warnx("failed opening input file to copy.");
		return 1;
	}

	target = fopen(file_new, "w");

	if (target == NULL) {
		fclose(source);
		warnx("failed to open output file to copy.");
		return 1;
	}

	char buf[128];
	int nread;

	while ((nread = fread(buf, 1, sizeof(buf), source)) > 0) {
		ret = fwrite(buf, 1, nread, target);

		if (ret <= 0) {
			warnx("error writing file.");
			ret = 1;
			break;
		}
	}

	fsync(fileno(target));

	fclose(source);
	fclose(target);

	return ret;
}

void handle_command(struct vehicle_command_s *cmd)
{
	/* result of the command */
	uint8_t result = VEHICLE_CMD_RESULT_UNSUPPORTED;
	int param;

	/* request to set different system mode */
	switch (cmd->command) {

	case VEHICLE_CMD_PREFLIGHT_STORAGE:
		param = (int)(cmd->param3);

		if (param == 1)	{
			sdlog2_start_log();

		} else if (param == 0)	{
			sdlog2_stop_log();
		}

		break;

	default:
		/* silently ignore */
		break;
	}
}

void handle_status(struct vehicle_status_s *status)
{
	if (status->flag_system_armed != flag_system_armed) {
		flag_system_armed = status->flag_system_armed;

		if (flag_system_armed) {
			sdlog2_start_log();

		} else {
			sdlog2_stop_log();
		}
	}
}<|MERGE_RESOLUTION|>--- conflicted
+++ resolved
@@ -668,10 +668,7 @@
 			struct log_OUT0_s log_OUT0;
 			struct log_AIRS_s log_AIRS;
 			struct log_ARSP_s log_ARSP;
-<<<<<<< HEAD
 			struct log_GPOS_s log_GPOS;
-=======
->>>>>>> 419750fe
 		} body;
 	} log_msg = {
 		LOG_PACKET_HEADER_INIT(0)
