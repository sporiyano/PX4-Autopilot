--- conflicted
+++ resolved
@@ -36,27 +36,22 @@
 
 #pragma once
 
+#include <mathlib/math/matrix_alg.h>
+
 int ellipsoid_fit_least_squares(const float x[], const float y[], const float z[],
 				unsigned int size, int max_iterations, float *offset_x, float *offset_y, float *offset_z,
 				float *sphere_radius, float *diag_x, float *diag_y, float *diag_z, float *offdiag_x, float *offdiag_y,
-<<<<<<< HEAD
-				float *offdiag_z);
-=======
 				float *offdiag_z, bool sphere_fit_only);
+
 int run_lm_sphere_fit(const float x[], const float y[], const float z[], float &_fitness, float &_sphere_lambda,
 		      unsigned int size, float *offset_x, float *offset_y, float *offset_z,
 		      float *sphere_radius, float *diag_x, float *diag_y, float *diag_z, float *offdiag_x, float *offdiag_y,
 		      float *offdiag_z);
+
 int run_lm_ellipsoid_fit(const float x[], const float y[], const float z[], float &_fitness, float &_sphere_lambda,
 			 unsigned int size, float *offset_x, float *offset_y, float *offset_z,
 			 float *sphere_radius, float *diag_x, float *diag_y, float *diag_z, float *offdiag_x, float *offdiag_y,
 			 float *offdiag_z);
-bool inverse4x4(float m[], float invOut[]);
-bool mat_inverse(float *A, float *inv, uint8_t n);
-
-// FIXME: Change the name
-static const unsigned max_accel_sens = 3;
->>>>>>> c8fb3c58
 
 // The order of these cannot change since the calibration calculations depend on them in this order
 enum detect_orientation_return {
@@ -68,7 +63,7 @@
 	DETECT_ORIENTATION_RIGHTSIDE_UP,
 	DETECT_ORIENTATION_ERROR
 };
-static const unsigned detect_orientation_side_count = 6;
+static constexpr unsigned detect_orientation_side_count = 6;
 
 /// Wait for vehicle to become still and detect it's orientation
 ///	@return Returns detect_orientation_return according to orientation when vehicle
