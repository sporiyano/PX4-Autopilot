--- conflicted
+++ resolved
@@ -2650,11 +2650,7 @@
 			} else if (status_local->battery_warning == vehicle_status_s::VEHICLE_BATTERY_WARNING_CRITICAL) {
 				rgbled_set_color(RGBLED_COLOR_RED);
 			} else {
-<<<<<<< HEAD
-				if (status_local->condition_home_position_valid) {
-=======
 				if (status_local->condition_home_position_valid && status_local->condition_global_position_valid) {
->>>>>>> 63da175b
 					rgbled_set_color(RGBLED_COLOR_GREEN);
 
 				} else {
